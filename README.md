--- conflicted
+++ resolved
@@ -1,9 +1,6 @@
 # osysid
-<<<<<<< HEAD
 [![Downloads](https://pepy.tech/badge/osysid)](https://pepy.tech/project/osysid)
 
-=======
->>>>>>> d017c4ef
 A python package for efficient data-driven online model learning (system identification) and control
 
 To get started,
@@ -146,11 +143,6 @@
 If you want to use this package, but find license permission an issue, pls contact me at `haozhang at alumni dot princeton dot edu`.
 
 ## Issues
-If there is any comment/suggestion, or if you find any bug, feel free to 
-<<<<<<< HEAD
+If there is any comment/suggestion, or if you find any bug, feel free to
 - create an issue [here](https://github.com/haozhg/osysid/issues)
-- (optional) fork this repo, make suggested changes, and create a pull request (merge from your fork to this repo)
-=======
-- create an issue [here](https://github.com/haozhg/osysid/issues), or
-- fork this repo, and make changes, and create a pull request (merge from your fork to this repo)
->>>>>>> d017c4ef
+- (optional) fork this repo, make suggested changes, and create a pull request (merge from your fork to this repo)